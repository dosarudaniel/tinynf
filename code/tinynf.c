#include "env/pci.h"
#include "net/network.h"
#include "util/log.h"
#include "util/parse.h"
#include "util/perf.h"

// This NF does as little as possible, it's only intended for benchmarking/profiling the driver

#ifndef TN_DEBUG_PERF
static uint16_t tinynf_packet_handler(uint8_t* packet, uint16_t packet_length, void* state, bool* outputs)
{
	(void) state;

	// DST MAC
	packet[0] = 0;
	packet[1] = 0;
	packet[2] = 0;
	packet[3] = 0;
	packet[4] = 0;
	packet[5] = 1;
	// SRC MAC
	packet[6] = 0;
	packet[7] = 0;
	packet[8] = 0;
	packet[9] = 0;
	packet[10] = 0;
	packet[11] = 0;

	outputs[0] = true;
	return packet_length;
}
#endif


#define NUMBER_OF_DEVICES 1

int main(int argc, char** argv)
{
	struct tn_pci_address pci_addresses[2];
	if (argc - 1 != 2 || !tn_util_parse_pci(2, argv + 1, pci_addresses)) {
		TN_INFO("Couldn't parse two PCI devices from argv");
		return 1;
	}

	struct tn_net_device* devices[2];
<<<<<<< HEAD
	for (uint8_t n = 0; n < NUMBER_OF_DEVICES; n++) {

    TN_INFO("    --- Device %d ---    ", n);
		if (!tn_net_agent_init(&(agents[n]))) {
			TN_INFO("Couldn't init agent for agent[%d]", n);
			return 2 + 100*n;
		}
=======
	for (uint8_t n = 0; n < 2; n++) {
>>>>>>> 33b8ad0b
		if (!tn_net_device_init(pci_addresses[n], &(devices[n]))) {
			TN_INFO("Couldn't init device for devices[%d]", n);
			return 3 + 100*n;
		}
		if (!tn_net_device_set_promiscuous(devices[n])) {
			TN_INFO("Couldn't make device promiscuous for devices[%d]", n);
			return 4 + 100*n;
		}
	}

	struct tn_net_agent* agents[2];
	for (uint8_t n = 0; n < 2; n++) {
		if (!tn_net_agent_init(&(agents[n]))) {
			TN_INFO("Couldn't init agent");
			return 2 + 100*n;
		}
		if (!tn_net_agent_set_input(agents[n], devices[n])) {
			TN_INFO("Couldn't set agent RX for devices[%d]", n);
			return 5 + 100*n;
		}
<<<<<<< HEAD

	}

	for (uint8_t n = 0; n < 2; n++) {
=======
>>>>>>> 33b8ad0b
		if (!tn_net_agent_add_output(agents[n], devices[1 - n])) {
			TN_INFO("Couldn't set agent TX for devices[%d]", n);
			return 6 + 100*n;
		}
	}

	TN_INFO("TinyNF initialized successfully!");

#ifndef TN_DEBUG_PERF
	tn_net_packet_handler* handlers[2] = { tinynf_packet_handler, tinynf_packet_handler };
	void* states[2] = {0}; // unused
	tn_net_run(2, agents, handlers, states);
#else
	uint8_t lookup_table[256 * 256];
	for (uint64_t n = 0; n < sizeof(lookup_table)/sizeof(uint8_t); n++) {
		lookup_table[n] = (uint8_t) (n * 123);
	}

	uint8_t* packet;
	uint16_t packet_length;
	bool output = true;
	TN_PERF_PAPI_INIT();
	while(true) {
		for (uint64_t a = 0; a < 2; a++) {
			for (uint64_t p = 0; p < 8; p++) { // sync '8' here with PROCESS_PERIOD in ixgbe
				TN_PERF_PAPI_RESET();
				if (!tn_net_agent_receive(agents[a], &packet, &packet_length)) {
					break;
				}
#ifdef TN_DEBUG_PERF_DOWRITE
				packet[0] = lookup_table[0];
				packet[1] = lookup_table[1];
				packet[2] = lookup_table[2];
				packet[3] = lookup_table[3];
				packet[4] = lookup_table[4];
				packet[5] = lookup_table[5];
#elif defined(TN_DEBUG_PERF_DOLOOKUP)
				packet[0] = lookup_table[(packet[6] << 8) | packet[7]];
				packet[1] = lookup_table[(packet[7] << 8) | packet[6]];
				packet[2] = lookup_table[(packet[8] << 8) | packet[9]];
				packet[3] = lookup_table[(packet[9] << 8) | packet[8]];
				packet[4] = lookup_table[(packet[10] << 8) | packet[11]];
				packet[5] = lookup_table[(packet[11] << 8) | packet[10]];
#endif
				tn_net_agent_transmit(agents[a], packet_length, &output);
				TN_PERF_PAPI_RECORD(1);
			}
		}
	}
#endif
}<|MERGE_RESOLUTION|>--- conflicted
+++ resolved
@@ -43,17 +43,8 @@
 	}
 
 	struct tn_net_device* devices[2];
-<<<<<<< HEAD
-	for (uint8_t n = 0; n < NUMBER_OF_DEVICES; n++) {
 
-    TN_INFO("    --- Device %d ---    ", n);
-		if (!tn_net_agent_init(&(agents[n]))) {
-			TN_INFO("Couldn't init agent for agent[%d]", n);
-			return 2 + 100*n;
-		}
-=======
 	for (uint8_t n = 0; n < 2; n++) {
->>>>>>> 33b8ad0b
 		if (!tn_net_device_init(pci_addresses[n], &(devices[n]))) {
 			TN_INFO("Couldn't init device for devices[%d]", n);
 			return 3 + 100*n;
@@ -74,13 +65,9 @@
 			TN_INFO("Couldn't set agent RX for devices[%d]", n);
 			return 5 + 100*n;
 		}
-<<<<<<< HEAD
-
 	}
 
 	for (uint8_t n = 0; n < 2; n++) {
-=======
->>>>>>> 33b8ad0b
 		if (!tn_net_agent_add_output(agents[n], devices[1 - n])) {
 			TN_INFO("Couldn't set agent TX for devices[%d]", n);
 			return 6 + 100*n;
